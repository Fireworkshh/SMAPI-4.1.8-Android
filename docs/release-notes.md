--- conflicted
+++ resolved
@@ -12,15 +12,12 @@
 
 * For modders:
   * Added `Multiplayer.PeerConnected` event.
-<<<<<<< HEAD
-  * Simplified paranoid warnings in the log and reduced their log level.
-=======
   * Migrated to Harmony 2.0 (see [_migrate to Harmony 2.0_](https://stardewvalleywiki.com/Modding:Migrate_to_Harmony_2.0) for more info).
   * Harmony mods which use the `[HarmonyPatch(type)]` attribute now work crossplatform. Previously SMAPI couldn't rewrite types in custom attributes for compatibility.
   * Improved mod rewriting for compatibility:
     * Fixed rewriting types in custom attributes.
     * Fixed rewriting generic types to method references.
->>>>>>> c5c30189
+  * Simplified paranoid warnings in the log and reduced their log level.
   * Fixed asset propagation for Gil's portraits.
 
 * For SMAPI developers:
