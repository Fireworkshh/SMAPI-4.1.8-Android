﻿using System;
using System.Collections.Generic;
using System.Diagnostics;
using System.Linq;
using System.Reflection;

namespace StardewModdingAPI.Framework
{
    /// <summary>Tracks the installed mods.</summary>
    internal class ModRegistry : IModRegistry
    {
        /*********
        ** Properties
        *********/
        /// <summary>The registered mod data.</summary>
        private readonly List<IMod> Mods = new List<IMod>();

        /// <summary>The friendly mod names treated as deprecation warning sources (assembly full name => mod name).</summary>
        private readonly IDictionary<string, string> ModNamesByAssembly = new Dictionary<string, string>();


        /*********
        ** Public methods
        *********/
        /****
        ** IModRegistry
        ****/
        /// <summary>Get metadata for all loaded mods.</summary>
        public IEnumerable<IManifest> GetAll()
        {
            return this.Mods.Select(p => p.ModManifest);
        }

        /// <summary>Get metadata for a loaded mod.</summary>
        /// <param name="uniqueID">The mod's unique ID.</param>
        /// <returns>Returns the matching mod's metadata, or <c>null</c> if not found.</returns>
        public IManifest Get(string uniqueID)
        {
            return this.GetAll().FirstOrDefault(p => p.UniqueID == uniqueID);
        }

        /// <summary>Get whether a mod has been loaded.</summary>
        /// <param name="uniqueID">The mod's unique ID.</param>
        public bool IsLoaded(string uniqueID)
        {
            return this.GetAll().Any(p => p.UniqueID == uniqueID);
        }

        /****
        ** Internal methods
        ****/
        /// <summary>Register a mod as a possible source of deprecation warnings.</summary>
        /// <param name="mod">The mod instance.</param>
        public void Add(IMod mod)
        {
            this.Mods.Add(mod);
            this.ModNamesByAssembly[mod.GetType().Assembly.FullName] = mod.ModManifest.Name;
        }

        /// <summary>Get all enabled mods.</summary>
        public IEnumerable<IMod> GetMods()
        {
            return (from mod in this.Mods select mod);
        }

        /// <summary>Get the friendly mod name which handles a delegate.</summary>
        /// <param name="delegate">The delegate to follow.</param>
        /// <returns>Returns the mod name, or <c>null</c> if the delegate isn't implemented by a known mod.</returns>
        public string GetModFrom(Delegate @delegate)
        {
            return @delegate?.Target != null
                ? this.GetModFrom(@delegate.Target.GetType())
                : null;
        }

        /// <summary>Get the friendly mod name which defines a type.</summary>
        /// <param name="type">The type to check.</param>
        /// <returns>Returns the mod name, or <c>null</c> if the type isn't part of a known mod.</returns>
        public string GetModFrom(Type type)
        {
            // null
            if (type == null)
                return null;

            // known type
            string assemblyName = type.Assembly.FullName;
            if (this.ModNamesByAssembly.ContainsKey(assemblyName))
                return this.ModNamesByAssembly[assemblyName];

            // not found
            return null;
        }

        /// <summary>Get the friendly name for the closest assembly registered as a source of deprecation warnings.</summary>
        /// <returns>Returns the source name, or <c>null</c> if no registered assemblies were found.</returns>
        public string GetModFromStack()
        {
            // get stack frames
            StackTrace stack = new StackTrace();
            StackFrame[] frames = stack.GetFrames();
            if (frames == null)
                return null;

            // search stack for a source assembly
            foreach (StackFrame frame in frames)
            {
                MethodBase method = frame.GetMethod();
                string name = this.GetModFrom(method.ReflectedType);
                if (name != null)
                    return name;
            }

            // no known assembly found
            return null;
        }
<<<<<<< HEAD

        /// <summary>Get metadata that indicates whether SMAPI should assume the mod is compatible or broken, regardless of whether it detects incompatible code.</summary>
        /// <param name="manifest">The mod manifest.</param>
        /// <returns>Returns the incompatibility record if applicable, else <c>null</c>.</returns>
        internal ModCompatibility GetCompatibilityRecord(IManifest manifest)
        {
            string key = !string.IsNullOrWhiteSpace(manifest.UniqueID) ? manifest.UniqueID : manifest.EntryDll;
            return (
                from mod in this.CompatibilityRecords
                where
                    mod.ID.Contains(key, StringComparer.InvariantCultureIgnoreCase)
                    && (mod.LowerSemanticVersion == null || !manifest.Version.IsOlderThan(mod.LowerSemanticVersion))
                    && !manifest.Version.IsNewerThan(mod.UpperSemanticVersion)
                select mod
            ).FirstOrDefault();
        }
=======
>>>>>>> 2d9aefeb
    }
}<|MERGE_RESOLUTION|>--- conflicted
+++ resolved
@@ -113,24 +113,5 @@
             // no known assembly found
             return null;
         }
-<<<<<<< HEAD
-
-        /// <summary>Get metadata that indicates whether SMAPI should assume the mod is compatible or broken, regardless of whether it detects incompatible code.</summary>
-        /// <param name="manifest">The mod manifest.</param>
-        /// <returns>Returns the incompatibility record if applicable, else <c>null</c>.</returns>
-        internal ModCompatibility GetCompatibilityRecord(IManifest manifest)
-        {
-            string key = !string.IsNullOrWhiteSpace(manifest.UniqueID) ? manifest.UniqueID : manifest.EntryDll;
-            return (
-                from mod in this.CompatibilityRecords
-                where
-                    mod.ID.Contains(key, StringComparer.InvariantCultureIgnoreCase)
-                    && (mod.LowerSemanticVersion == null || !manifest.Version.IsOlderThan(mod.LowerSemanticVersion))
-                    && !manifest.Version.IsNewerThan(mod.UpperSemanticVersion)
-                select mod
-            ).FirstOrDefault();
-        }
-=======
->>>>>>> 2d9aefeb
     }
 }